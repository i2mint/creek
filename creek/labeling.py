--- conflicted
+++ resolved
@@ -37,18 +37,10 @@
 from typing import NewType, Iterable, Callable, Any, TypeVar, Union
 from abc import ABC, abstractmethod
 
-<<<<<<< HEAD
-KT = TypeVar("KT")  # Key type.
-VT = TypeVar("VT")  # Value type.
-KV = Tuple[KT, VT]  # a (key, value) pair
-Element = NewType("Element", Any)
-Label = NewType("Label", Any)
-=======
 KT = TypeVar('KT')  # Key type.
 VT = TypeVar('VT')  # Value type.
 Element = NewType('Element', Any)
 Label = NewType('Label', Any)
->>>>>>> a6be7fb9
 Labels = Iterable[Label]
 LabelFactory = Callable[[], Label]
 AddLabel = Callable[[Labels, Label], Any]
@@ -73,17 +65,17 @@
     @staticmethod
     @abstractmethod
     def mk_new_labels_container(self) -> Labels:
-        raise NotImplemented("Need to implement mk_new_labels_container")
+        raise NotImplemented('Need to implement mk_new_labels_container')
 
     add_new_label: AddLabel
 
     @staticmethod
     @abstractmethod
     def add_new_label(labels: Labels, label: Label):
-        raise NotImplemented("Need to implement add_new_label")
+        raise NotImplemented('Need to implement add_new_label')
 
     def __repr__(self):
-        return f"{type(self).__name__}({self.element})"
+        return f'{type(self).__name__}({self.element})'
 
     def add_label(self, label):
         self.add_new_label(self.labels, label)
